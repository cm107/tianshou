--- conflicted
+++ resolved
@@ -242,11 +242,6 @@
                     self.saver.save(self.sess, self.checkpoint_path + save_path)
 
     def _file_to_training_data(self, file_name):
-<<<<<<< HEAD
-	print(file_name)
-        with open(file_name, 'r') as file:
-            data = cPickle.load(file)
-=======
         read = False
         with open(file_name, 'rb') as file:
             while not read:
@@ -257,7 +252,6 @@
                 except Exception as e:
                     print(e)
                     time.sleep(1)
->>>>>>> 62a241e7
         history = deque(maxlen=self.history_length)
         states = []
         probs = []
